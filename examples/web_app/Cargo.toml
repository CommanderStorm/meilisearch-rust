--- conflicted
+++ resolved
@@ -12,11 +12,7 @@
 serde_json = "1.0"
 wasm-bindgen = "0.2"
 wasm-bindgen-futures = "0.4.18"
-<<<<<<< HEAD
-yew = "0.20"
-=======
 yew = {version="0.20", features = ["csr"]}
->>>>>>> 85646891
 meilisearch-sdk = {path="../.."}
 lazy_static = "1.4"
 serde = {version="1.0", features=["derive"]}
