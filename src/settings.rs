use crate::{
    errors::Error,
    indexes::Index,
    request::{request, Method},
    task_info::TaskInfo,
};
use serde::{Deserialize, Serialize};
use std::collections::HashMap;

#[derive(Serialize, Deserialize, Default, Debug, Clone, PartialEq, Eq, Copy)]
#[serde(rename_all = "camelCase")]
pub struct PaginationSetting {
    pub max_total_hits: usize,
}

<<<<<<< HEAD
#[derive(Serialize, Deserialize, Debug, Clone, PartialEq, Eq)]
#[serde(rename_all = "camelCase")]
pub struct MinWordSizeForTypos {
    pub one_typo: Option<u8>,
    pub two_typos: Option<u8>,
}

impl Default for MinWordSizeForTypos {
    fn default() -> Self {
        MinWordSizeForTypos {
            one_typo: Some(5),
            two_typos: Some(9),
        }
    }
}

#[derive(Serialize, Deserialize, Debug, Clone, PartialEq, Eq)]
#[serde(rename_all = "camelCase")]
#[serde(default)]
pub struct TypoToleranceSettings {
    pub enabled: Option<bool>,
    pub disable_on_attributes: Option<Vec<String>>,
    pub disable_on_words: Option<Vec<String>>,
    pub min_word_size_for_typos: Option<MinWordSizeForTypos>,
}

impl Default for TypoToleranceSettings {
    fn default() -> Self {
        TypoToleranceSettings {
            enabled: Some(true),
            disable_on_attributes: Some(vec![]),
            disable_on_words: Some(vec![]),
            min_word_size_for_typos: Some(MinWordSizeForTypos::default()),
        }
    }
}

#[derive(Serialize, Deserialize, Default, Debug, Clone, Eq, PartialEq)]
=======
#[derive(Serialize, Deserialize, Default, Debug, Clone, Eq, PartialEq, Copy)]
>>>>>>> d63bec56
#[serde(rename_all = "camelCase")]
pub struct FacetingSettings {
    pub max_values_per_facet: usize,
}

/// Struct reprensenting a set of settings.
///
/// You can build this struct using the builder syntax.
///
/// # Example
///
/// ```
/// # use meilisearch_sdk::settings::Settings;
/// let settings = Settings::new()
///     .with_stop_words(["a", "the", "of"]);
///
/// // OR
///
/// let stop_words: Vec<String> = vec!["a".to_string(), "the".to_string(), "of".to_string()];
/// let mut settings = Settings::new();
/// settings.stop_words = Some(stop_words);
///
/// // OR
///
/// let stop_words: Vec<String> = vec!["a".to_string(), "the".to_string(), "of".to_string()];
/// let settings = Settings {
///     stop_words: Some(stop_words),
///     ..Settings::new()
/// };
/// ```
#[derive(Serialize, Deserialize, Default, Debug, Clone)]
#[serde(rename_all = "camelCase")]
pub struct Settings {
    /// List of associated words treated similarly.
    #[serde(skip_serializing_if = "Option::is_none")]
    pub synonyms: Option<HashMap<String, Vec<String>>>,
    /// List of words ignored by Meilisearch when present in search queries.
    #[serde(skip_serializing_if = "Option::is_none")]
    pub stop_words: Option<Vec<String>>,
    /// List of [ranking rules](https://www.meilisearch.com/docs/learn/core_concepts/relevancy#order-of-the-rules) sorted by order of importance.
    #[serde(skip_serializing_if = "Option::is_none")]
    pub ranking_rules: Option<Vec<String>>,
    /// Attributes to use for [filtering](https://www.meilisearch.com/docs/learn/advanced/filtering).
    #[serde(skip_serializing_if = "Option::is_none")]
    pub filterable_attributes: Option<Vec<String>>,
    /// Attributes to sort.
    #[serde(skip_serializing_if = "Option::is_none")]
    pub sortable_attributes: Option<Vec<String>>,
    /// Search returns documents with distinct (different) values of the given field.
    #[serde(skip_serializing_if = "Option::is_none")]
    pub distinct_attribute: Option<String>,
    /// Fields in which to search for matching query words sorted by order of importance.
    #[serde(skip_serializing_if = "Option::is_none")]
    pub searchable_attributes: Option<Vec<String>>,
    /// Fields displayed in the returned documents.
    #[serde(skip_serializing_if = "Option::is_none")]
    pub displayed_attributes: Option<Vec<String>>,
    /// Pagination settings.
    #[serde(skip_serializing_if = "Option::is_none")]
    pub pagination: Option<PaginationSetting>,
    /// Faceting settings.
    #[serde(skip_serializing_if = "Option::is_none")]
    pub faceting: Option<FacetingSettings>,
    /// TypoTolerance settings
    #[serde(skip_serializing_if = "Option::is_none")]
    pub typo_tolerance: Option<TypoToleranceSettings>,
}

#[allow(missing_docs)]
impl Settings {
    /// Create undefined settings.
    pub fn new() -> Settings {
        Settings {
            synonyms: None,
            stop_words: None,
            ranking_rules: None,
            filterable_attributes: None,
            sortable_attributes: None,
            distinct_attribute: None,
            searchable_attributes: None,
            displayed_attributes: None,
            pagination: None,
            faceting: None,
            typo_tolerance: None,
        }
    }

    pub fn with_synonyms<S, U, V>(self, synonyms: HashMap<S, U>) -> Settings
    where
        S: AsRef<str>,
        V: AsRef<str>,
        U: IntoIterator<Item = V>,
    {
        Settings {
            synonyms: Some(
                synonyms
                    .into_iter()
                    .map(|(key, value)| {
                        (
                            key.as_ref().to_string(),
                            value.into_iter().map(|v| v.as_ref().to_string()).collect(),
                        )
                    })
                    .collect(),
            ),
            ..self
        }
    }

    pub fn with_stop_words(
        self,
        stop_words: impl IntoIterator<Item = impl AsRef<str>>,
    ) -> Settings {
        Settings {
            stop_words: Some(
                stop_words
                    .into_iter()
                    .map(|v| v.as_ref().to_string())
                    .collect(),
            ),
            ..self
        }
    }

    pub fn with_pagination(self, pagination_settings: PaginationSetting) -> Settings {
        Settings {
            pagination: Some(pagination_settings),
            ..self
        }
    }

    pub fn with_typo_tolerance(self, typo_tolerance_settings: TypoToleranceSettings) -> Settings {
        Settings {
            typo_tolerance: Some(typo_tolerance_settings),
            ..self
        }
    }

    pub fn with_ranking_rules(
        self,
        ranking_rules: impl IntoIterator<Item = impl AsRef<str>>,
    ) -> Settings {
        Settings {
            ranking_rules: Some(
                ranking_rules
                    .into_iter()
                    .map(|v| v.as_ref().to_string())
                    .collect(),
            ),
            ..self
        }
    }

    pub fn with_filterable_attributes(
        self,
        filterable_attributes: impl IntoIterator<Item = impl AsRef<str>>,
    ) -> Settings {
        Settings {
            filterable_attributes: Some(
                filterable_attributes
                    .into_iter()
                    .map(|v| v.as_ref().to_string())
                    .collect(),
            ),
            ..self
        }
    }

    pub fn with_sortable_attributes(
        self,
        sortable_attributes: impl IntoIterator<Item = impl AsRef<str>>,
    ) -> Settings {
        Settings {
            sortable_attributes: Some(
                sortable_attributes
                    .into_iter()
                    .map(|v| v.as_ref().to_string())
                    .collect(),
            ),
            ..self
        }
    }

    pub fn with_distinct_attribute(self, distinct_attribute: impl AsRef<str>) -> Settings {
        Settings {
            distinct_attribute: Some(distinct_attribute.as_ref().to_string()),
            ..self
        }
    }

    pub fn with_searchable_attributes(
        self,
        searchable_attributes: impl IntoIterator<Item = impl AsRef<str>>,
    ) -> Settings {
        Settings {
            searchable_attributes: Some(
                searchable_attributes
                    .into_iter()
                    .map(|v| v.as_ref().to_string())
                    .collect(),
            ),
            ..self
        }
    }

    pub fn with_displayed_attributes(
        self,
        displayed_attributes: impl IntoIterator<Item = impl AsRef<str>>,
    ) -> Settings {
        Settings {
            displayed_attributes: Some(
                displayed_attributes
                    .into_iter()
                    .map(|v| v.as_ref().to_string())
                    .collect(),
            ),
            ..self
        }
    }

    pub fn with_faceting(self, faceting: &FacetingSettings) -> Settings {
        Settings {
            faceting: Some(*faceting),
            ..self
        }
    }
}

impl Index {
    /// Get [Settings] of the [Index].
    ///
    /// # Example
    ///
    /// ```
    /// # use meilisearch_sdk::{client::*, indexes::*};
    /// #
    /// # let MEILISEARCH_URL = option_env!("MEILISEARCH_URL").unwrap_or("http://localhost:7700");
    /// # let MEILISEARCH_API_KEY = option_env!("MEILISEARCH_API_KEY").unwrap_or("masterKey");
    /// #
    /// # futures::executor::block_on(async move {
    /// # let client = Client::new(MEILISEARCH_URL, Some(MEILISEARCH_API_KEY));
    /// # client.create_index("get_settings", None).await.unwrap().wait_for_completion(&client, None, None).await.unwrap();
    /// let index = client.index("get_settings");
    ///
    /// let settings = index.get_settings().await.unwrap();
    /// # index.delete().await.unwrap().wait_for_completion(&client, None, None).await.unwrap();
    /// # });
    /// ```
    pub async fn get_settings(&self) -> Result<Settings, Error> {
        request::<(), (), Settings>(
            &format!("{}/indexes/{}/settings", self.client.host, self.uid),
            self.client.get_api_key(),
            Method::Get { query: () },
            200,
        )
        .await
    }

    /// Get [synonyms](https://www.meilisearch.com/docs/reference/api/settings#get-synonyms) of the [Index].
    ///
    /// # Example
    ///
    ///
    /// ```
    /// # use meilisearch_sdk::{client::*, indexes::*};
    /// #
    /// # let MEILISEARCH_URL = option_env!("MEILISEARCH_URL").unwrap_or("http://localhost:7700");
    /// # let MEILISEARCH_API_KEY = option_env!("MEILISEARCH_API_KEY").unwrap_or("masterKey");
    /// #
    /// # futures::executor::block_on(async move {
    /// # let client = Client::new(MEILISEARCH_URL, Some(MEILISEARCH_API_KEY));
    /// # client.create_index("get_synonyms", None).await.unwrap().wait_for_completion(&client, None, None).await.unwrap();
    /// let index = client.index("get_synonyms");
    ///
    /// let synonyms = index.get_synonyms().await.unwrap();
    /// # index.delete().await.unwrap().wait_for_completion(&client, None, None).await.unwrap();
    /// # });
    /// ```
    pub async fn get_synonyms(&self) -> Result<HashMap<String, Vec<String>>, Error> {
        request::<(), (), HashMap<String, Vec<String>>>(
            &format!(
                "{}/indexes/{}/settings/synonyms",
                self.client.host, self.uid
            ),
            self.client.get_api_key(),
            Method::Get { query: () },
            200,
        )
        .await
    }

    /// Get [pagination](https://www.meilisearch.com/docs/reference/api/settings#pagination) of the [Index].
    ///
    /// # Example
    ///
    ///
    /// ```
    /// # use meilisearch_sdk::{client::*, indexes::*};
    /// #
    /// # let MEILISEARCH_URL = option_env!("MEILISEARCH_URL").unwrap_or("http://localhost:7700");
    /// # let MEILISEARCH_API_KEY = option_env!("MEILISEARCH_API_KEY").unwrap_or("masterKey");
    /// #
    /// # futures::executor::block_on(async move {
    /// # let client = Client::new(MEILISEARCH_URL, Some(MEILISEARCH_API_KEY));
    /// # client.create_index("get_pagination", None).await.unwrap().wait_for_completion(&client, None, None).await.unwrap();
    /// let index = client.index("get_pagination");
    ///
    /// let pagination = index.get_pagination().await.unwrap();
    /// # index.delete().await.unwrap().wait_for_completion(&client, None, None).await.unwrap();
    /// # });
    /// ```
    pub async fn get_pagination(&self) -> Result<PaginationSetting, Error> {
        request::<(), (), PaginationSetting>(
            &format!(
                "{}/indexes/{}/settings/pagination",
                self.client.host, self.uid
            ),
            self.client.get_api_key(),
            Method::Get { query: () },
            200,
        )
        .await
    }

    /// Get [stop-words](https://www.meilisearch.com/docs/reference/api/settings#stop-words) of the [Index].
    ///
    /// # Example
    ///
    /// ```
    /// # use meilisearch_sdk::{client::*, indexes::*};
    /// #
    /// # let MEILISEARCH_URL = option_env!("MEILISEARCH_URL").unwrap_or("http://localhost:7700");
    /// # let MEILISEARCH_API_KEY = option_env!("MEILISEARCH_API_KEY").unwrap_or("masterKey");
    /// #
    /// # futures::executor::block_on(async move {
    /// # let client = Client::new(MEILISEARCH_URL, Some(MEILISEARCH_API_KEY));
    /// # client.create_index("get_stop_words", None).await.unwrap().wait_for_completion(&client, None, None).await.unwrap();
    /// let index = client.index("get_stop_words");
    ///
    /// let stop_words = index.get_stop_words().await.unwrap();
    /// # index.delete().await.unwrap().wait_for_completion(&client, None, None).await.unwrap();
    /// # });
    /// ```
    pub async fn get_stop_words(&self) -> Result<Vec<String>, Error> {
        request::<(), (), Vec<String>>(
            &format!(
                "{}/indexes/{}/settings/stop-words",
                self.client.host, self.uid
            ),
            self.client.get_api_key(),
            Method::Get { query: () },
            200,
        )
        .await
    }

    /// Get [ranking rules](https://www.meilisearch.com/docs/reference/api/settings#ranking-rules) of the [Index].
    ///
    /// # Example
    ///
    ///
    /// ```
    /// # use meilisearch_sdk::{client::*, indexes::*};
    /// #
    /// # let MEILISEARCH_URL = option_env!("MEILISEARCH_URL").unwrap_or("http://localhost:7700");
    /// # let MEILISEARCH_API_KEY = option_env!("MEILISEARCH_API_KEY").unwrap_or("masterKey");
    /// #
    /// # futures::executor::block_on(async move {
    /// # let client = Client::new(MEILISEARCH_URL, Some(MEILISEARCH_API_KEY));
    /// # client.create_index("get_ranking_rules", None).await.unwrap().wait_for_completion(&client, None, None).await.unwrap();
    /// let index = client.index("get_ranking_rules");
    ///
    /// let ranking_rules = index.get_ranking_rules().await.unwrap();
    /// # index.delete().await.unwrap().wait_for_completion(&client, None, None).await.unwrap();
    /// # });
    /// ```
    pub async fn get_ranking_rules(&self) -> Result<Vec<String>, Error> {
        request::<(), (), Vec<String>>(
            &format!(
                "{}/indexes/{}/settings/ranking-rules",
                self.client.host, self.uid
            ),
            self.client.get_api_key(),
            Method::Get { query: () },
            200,
        )
        .await
    }

    /// Get [filterable attributes](https://www.meilisearch.com/docs/reference/api/settings#filterable-attributes) of the [Index].
    ///
    /// # Example
    ///
    ///
    /// ```
    /// # use meilisearch_sdk::{client::*, indexes::*};
    /// #
    /// # let MEILISEARCH_URL = option_env!("MEILISEARCH_URL").unwrap_or("http://localhost:7700");
    /// # let MEILISEARCH_API_KEY = option_env!("MEILISEARCH_API_KEY").unwrap_or("masterKey");
    /// #
    /// # futures::executor::block_on(async move {
    /// # let client = Client::new(MEILISEARCH_URL, Some(MEILISEARCH_API_KEY));
    /// # client.create_index("get_filterable_attributes", None).await.unwrap().wait_for_completion(&client, None, None).await.unwrap();
    /// let index = client.index("get_filterable_attributes");
    ///
    /// let filterable_attributes = index.get_filterable_attributes().await.unwrap();
    /// # index.delete().await.unwrap().wait_for_completion(&client, None, None).await.unwrap();
    /// # });
    /// ```
    pub async fn get_filterable_attributes(&self) -> Result<Vec<String>, Error> {
        request::<(), (), Vec<String>>(
            &format!(
                "{}/indexes/{}/settings/filterable-attributes",
                self.client.host, self.uid
            ),
            self.client.get_api_key(),
            Method::Get { query: () },
            200,
        )
        .await
    }

    /// Get [sortable attributes](https://www.meilisearch.com/docs/reference/api/settings#sortable-attributes) of the [Index].
    ///
    /// # Example
    ///
    ///
    /// ```
    /// # use meilisearch_sdk::{client::*, indexes::*};
    /// #
    /// # let MEILISEARCH_URL = option_env!("MEILISEARCH_URL").unwrap_or("http://localhost:7700");
    /// # let MEILISEARCH_API_KEY = option_env!("MEILISEARCH_API_KEY").unwrap_or("masterKey");
    /// #
    /// # futures::executor::block_on(async move {
    /// # let client = Client::new(MEILISEARCH_URL, Some(MEILISEARCH_API_KEY));
    /// # client.create_index("get_sortable_attributes", None).await.unwrap().wait_for_completion(&client, None, None).await.unwrap();
    /// let index = client.index("get_sortable_attributes");
    ///
    /// let sortable_attributes = index.get_sortable_attributes().await.unwrap();
    /// # index.delete().await.unwrap().wait_for_completion(&client, None, None).await.unwrap();
    /// # });
    /// ```
    pub async fn get_sortable_attributes(&self) -> Result<Vec<String>, Error> {
        request::<(), (), Vec<String>>(
            &format!(
                "{}/indexes/{}/settings/sortable-attributes",
                self.client.host, self.uid
            ),
            self.client.get_api_key(),
            Method::Get { query: () },
            200,
        )
        .await
    }

    /// Get the [distinct attribute](https://www.meilisearch.com/docs/reference/api/settings#distinct-attribute) of the [Index].
    ///
    /// # Example
    ///
    ///
    /// ```
    /// # use meilisearch_sdk::{client::*, indexes::*};
    /// #
    /// # let MEILISEARCH_URL = option_env!("MEILISEARCH_URL").unwrap_or("http://localhost:7700");
    /// # let MEILISEARCH_API_KEY = option_env!("MEILISEARCH_API_KEY").unwrap_or("masterKey");
    /// #
    /// # futures::executor::block_on(async move {
    /// # let client = Client::new(MEILISEARCH_URL, Some(MEILISEARCH_API_KEY));
    /// # client.create_index("get_distinct_attribute", None).await.unwrap().wait_for_completion(&client, None, None).await.unwrap();
    /// let index = client.index("get_distinct_attribute");
    ///
    /// let distinct_attribute = index.get_distinct_attribute().await.unwrap();
    /// # index.delete().await.unwrap().wait_for_completion(&client, None, None).await.unwrap();
    /// # });
    /// ```
    pub async fn get_distinct_attribute(&self) -> Result<Option<String>, Error> {
        request::<(), (), Option<String>>(
            &format!(
                "{}/indexes/{}/settings/distinct-attribute",
                self.client.host, self.uid
            ),
            self.client.get_api_key(),
            Method::Get { query: () },
            200,
        )
        .await
    }

    /// Get [searchable attributes](https://www.meilisearch.com/docs/reference/api/settings#searchable-attributes) of the [Index].
    ///
    /// # Example
    ///
    ///
    /// ```
    /// # use meilisearch_sdk::{client::*, indexes::*};
    /// #
    /// # let MEILISEARCH_URL = option_env!("MEILISEARCH_URL").unwrap_or("http://localhost:7700");
    /// # let MEILISEARCH_API_KEY = option_env!("MEILISEARCH_API_KEY").unwrap_or("masterKey");
    /// #
    /// # futures::executor::block_on(async move {
    /// # let client = Client::new(MEILISEARCH_URL, Some(MEILISEARCH_API_KEY));
    /// # client.create_index("get_searchable_attributes", None).await.unwrap().wait_for_completion(&client, None, None).await.unwrap();
    /// let index = client.index("get_searchable_attributes");
    ///
    /// let searchable_attributes = index.get_searchable_attributes().await.unwrap();
    /// # index.delete().await.unwrap().wait_for_completion(&client, None, None).await.unwrap();
    /// # });
    /// ```
    pub async fn get_searchable_attributes(&self) -> Result<Vec<String>, Error> {
        request::<(), (), Vec<String>>(
            &format!(
                "{}/indexes/{}/settings/searchable-attributes",
                self.client.host, self.uid
            ),
            self.client.get_api_key(),
            Method::Get { query: () },
            200,
        )
        .await
    }

    /// Get [displayed attributes](https://www.meilisearch.com/docs/reference/api/settings#displayed-attributes) of the [Index].
    ///
    /// # Example
    ///
    ///
    /// ```
    /// # use meilisearch_sdk::{client::*, indexes::*};
    /// #
    /// # let MEILISEARCH_URL = option_env!("MEILISEARCH_URL").unwrap_or("http://localhost:7700");
    /// # let MEILISEARCH_API_KEY = option_env!("MEILISEARCH_API_KEY").unwrap_or("masterKey");
    /// #
    /// # futures::executor::block_on(async move {
    /// # let client = Client::new(MEILISEARCH_URL, Some(MEILISEARCH_API_KEY));
    /// # client.create_index("get_displayed_attributes", None).await.unwrap().wait_for_completion(&client, None, None).await.unwrap();
    /// let index = client.index("get_displayed_attributes");
    ///
    /// let displayed_attributes = index.get_displayed_attributes().await.unwrap();
    /// # index.delete().await.unwrap().wait_for_completion(&client, None, None).await.unwrap();
    /// # });
    /// ```
    pub async fn get_displayed_attributes(&self) -> Result<Vec<String>, Error> {
        request::<(), (), Vec<String>>(
            &format!(
                "{}/indexes/{}/settings/displayed-attributes",
                self.client.host, self.uid
            ),
            self.client.get_api_key(),
            Method::Get { query: () },
            200,
        )
        .await
    }

    /// Get [faceting](https://www.meilisearch.com/docs/reference/api/settings#faceting) settings of the [Index].
    ///
    /// # Example
    ///
    ///
    /// ```
    /// # use meilisearch_sdk::{client::*, indexes::*};
    /// #
    /// # let MEILISEARCH_URL = option_env!("MEILISEARCH_URL").unwrap_or("http://localhost:7700");
    /// # let MEILISEARCH_API_KEY = option_env!("MEILISEARCH_API_KEY").unwrap_or("masterKey");
    /// #
    /// # futures::executor::block_on(async move {
    /// # let client = Client::new(MEILISEARCH_URL, Some(MEILISEARCH_API_KEY));
    /// # client.create_index("get_faceting", None).await.unwrap().wait_for_completion(&client, None, None).await.unwrap();
    /// let index = client.index("get_faceting");
    ///
    /// let faceting = index.get_faceting().await.unwrap();
    /// # index.delete().await.unwrap().wait_for_completion(&client, None, None).await.unwrap();
    /// # });
    /// ```
    pub async fn get_faceting(&self) -> Result<FacetingSettings, Error> {
        request::<(), (), FacetingSettings>(
            &format!(
                "{}/indexes/{}/settings/faceting",
                self.client.host, self.uid
            ),
            self.client.get_api_key(),
            Method::Get { query: () },
            200,
        )
        .await
    }

<<<<<<< HEAD
    /// Get [typo tolerance](https://docs.meilisearch.com/learn/configuration/typo_tolerance.html#typo-tolerance) of the [Index].
    ///
    /// ```
    /// # use meilisearch_sdk::{client::*, indexes::*};
    /// #
    /// # let MEILISEARCH_HOST = option_env!("MEILISEARCH_HOST").unwrap_or("http://localhost:7700");
    /// # let MEILISEARCH_API_KEY = option_env!("MEILISEARCH_API_KEY").unwrap_or("masterKey");
    /// #
    /// # futures::executor::block_on(async move {
    /// let client = Client::new(MEILISEARCH_HOST, MEILISEARCH_API_KEY);
    /// # client.create_index("get_typo_tolerance", None).await.unwrap().wait_for_completion(&client, None, None).await.unwrap();
    /// let index = client.index("get_typo_tolerance");
    /// let typotolerance = index.get_typo_tolerance().await.unwrap();
    /// # index.delete().await.unwrap().wait_for_completion(&client, None, None).await.unwrap();
    /// # });
    /// ```
    pub async fn get_typo_tolerance(&self) -> Result<TypoToleranceSettings, Error> {
        request::<(), TypoToleranceSettings>(
            &format!(
                "{}/indexes/{}/settings/typo-tolerance",
                self.client.host, self.uid
            ),
            &self.client.api_key,
            Method::Get(()),
            200,
        )
        .await
    }

    /// Update [settings](../settings/struct.Settings.html) of the [Index].
=======
    /// Update [settings](../settings/struct.Settings) of the [Index].
    ///
>>>>>>> d63bec56
    /// Updates in the settings are partial. This means that any parameters corresponding to a `None` value will be left unchanged.
    ///
    /// # Example
    ///
    /// ```
    /// # use meilisearch_sdk::{client::*, indexes::*, settings::{Settings, PaginationSetting}};
    /// #
    /// # let MEILISEARCH_URL = option_env!("MEILISEARCH_URL").unwrap_or("http://localhost:7700");
    /// # let MEILISEARCH_API_KEY = option_env!("MEILISEARCH_API_KEY").unwrap_or("masterKey");
    /// #
    /// # futures::executor::block_on(async move {
    /// # let client = Client::new(MEILISEARCH_URL, Some(MEILISEARCH_API_KEY));
    /// # client.create_index("set_settings", None).await.unwrap().wait_for_completion(&client, None, None).await.unwrap();
    /// let mut index = client.index("set_settings");
    ///
    /// let stop_words = vec![String::from("a"), String::from("the"), String::from("of")];
    /// let settings = Settings::new()
    ///     .with_stop_words(stop_words.clone())
    ///     .with_pagination(PaginationSetting {max_total_hits: 100}
    /// );
    ///
    /// let task = index.set_settings(&settings).await.unwrap();
    /// # index.delete().await.unwrap().wait_for_completion(&client, None, None).await.unwrap();
    /// # });
    /// ```
    pub async fn set_settings(&self, settings: &Settings) -> Result<TaskInfo, Error> {
        request::<(), &Settings, TaskInfo>(
            &format!("{}/indexes/{}/settings", self.client.host, self.uid),
            self.client.get_api_key(),
            Method::Patch {
                query: (),
                body: settings,
            },
            202,
        )
        .await
    }

    /// Update [synonyms](https://www.meilisearch.com/docs/reference/api/settings#synonyms) of the [Index].
    ///
    /// # Example
    ///
    /// ```
    /// # use meilisearch_sdk::{client::*, indexes::*, settings::Settings};
    /// #
    /// # let MEILISEARCH_URL = option_env!("MEILISEARCH_URL").unwrap_or("http://localhost:7700");
    /// # let MEILISEARCH_API_KEY = option_env!("MEILISEARCH_API_KEY").unwrap_or("masterKey");
    /// #
    /// # futures::executor::block_on(async move {
    /// # let client = Client::new(MEILISEARCH_URL, Some(MEILISEARCH_API_KEY));
    /// # client.create_index("set_synonyms", None).await.unwrap().wait_for_completion(&client, None, None).await.unwrap();
    /// let mut index = client.index("set_synonyms");
    ///
    /// let mut synonyms = std::collections::HashMap::new();
    /// synonyms.insert(String::from("wolverine"), vec![String::from("xmen"), String::from("logan")]);
    /// synonyms.insert(String::from("logan"), vec![String::from("xmen"), String::from("wolverine")]);
    /// synonyms.insert(String::from("wow"), vec![String::from("world of warcraft")]);
    ///
    /// let task = index.set_synonyms(&synonyms).await.unwrap();
    /// # index.delete().await.unwrap().wait_for_completion(&client, None, None).await.unwrap();
    /// # });
    /// ```
    pub async fn set_synonyms(
        &self,
        synonyms: &HashMap<String, Vec<String>>,
    ) -> Result<TaskInfo, Error> {
        request::<(), &HashMap<String, Vec<String>>, TaskInfo>(
            &format!(
                "{}/indexes/{}/settings/synonyms",
                self.client.host, self.uid
            ),
            self.client.get_api_key(),
            Method::Put {
                query: (),
                body: synonyms,
            },
            202,
        )
        .await
    }

    /// Update [pagination](https://www.meilisearch.com/docs/reference/api/settings#pagination) of the [Index].
    ///
    /// # Example
    ///
    /// ```
    /// # use meilisearch_sdk::{client::*, indexes::*, settings::{Settings, PaginationSetting}};
    /// #
    /// # let MEILISEARCH_URL = option_env!("MEILISEARCH_URL").unwrap_or("http://localhost:7700");
    /// # let MEILISEARCH_API_KEY = option_env!("MEILISEARCH_API_KEY").unwrap_or("masterKey");
    /// #
    /// # futures::executor::block_on(async move {
    /// # let client = Client::new(MEILISEARCH_URL, Some(MEILISEARCH_API_KEY));
    /// # client.create_index("set_pagination", None).await.unwrap().wait_for_completion(&client, None, None).await.unwrap();
    /// let mut index = client.index("set_pagination");
    ///
    /// let pagination = PaginationSetting {max_total_hits:100};
    /// let task = index.set_pagination(pagination).await.unwrap();
    /// # index.delete().await.unwrap().wait_for_completion(&client, None, None).await.unwrap();
    /// # });
    /// ```
    pub async fn set_pagination(&self, pagination: PaginationSetting) -> Result<TaskInfo, Error> {
        request::<(), &PaginationSetting, TaskInfo>(
            &format!(
                "{}/indexes/{}/settings/pagination",
                self.client.host, self.uid
            ),
            self.client.get_api_key(),
            Method::Patch {
                query: (),
                body: &pagination,
            },
            202,
        )
        .await
    }

    /// Update [stop-words](https://www.meilisearch.com/docs/reference/api/settings#stop-words) of the [Index].
    ///
    /// # Example
    ///
    /// ```
    /// # use meilisearch_sdk::{client::*, indexes::*, settings::Settings};
    /// #
    /// # let MEILISEARCH_URL = option_env!("MEILISEARCH_URL").unwrap_or("http://localhost:7700");
    /// # let MEILISEARCH_API_KEY = option_env!("MEILISEARCH_API_KEY").unwrap_or("masterKey");
    /// #
    /// # futures::executor::block_on(async move {
    /// # let client = Client::new(MEILISEARCH_URL, Some(MEILISEARCH_API_KEY));
    /// # client.create_index("set_stop_words", None).await.unwrap().wait_for_completion(&client, None, None).await.unwrap();
    /// let mut index = client.index("set_stop_words");
    ///
    /// let stop_words = ["the", "of", "to"];
    /// let task = index.set_stop_words(&stop_words).await.unwrap();
    /// # index.delete().await.unwrap().wait_for_completion(&client, None, None).await.unwrap();
    /// # });
    /// ```
    pub async fn set_stop_words(
        &self,
        stop_words: impl IntoIterator<Item = impl AsRef<str>>,
    ) -> Result<TaskInfo, Error> {
        request::<(), Vec<String>, TaskInfo>(
            &format!(
                "{}/indexes/{}/settings/stop-words",
                self.client.host, self.uid
            ),
            self.client.get_api_key(),
            Method::Put {
                query: (),
                body: stop_words
                    .into_iter()
                    .map(|v| v.as_ref().to_string())
                    .collect(),
            },
            202,
        )
        .await
    }

    /// Update [ranking rules](https://www.meilisearch.com/docs/reference/api/settings#ranking-rules) of the [Index].
    ///
    /// # Example
    ///
    /// ```
    /// # use meilisearch_sdk::{client::*, indexes::*, settings::Settings};
    /// #
    /// # let MEILISEARCH_URL = option_env!("MEILISEARCH_URL").unwrap_or("http://localhost:7700");
    /// # let MEILISEARCH_API_KEY = option_env!("MEILISEARCH_API_KEY").unwrap_or("masterKey");
    /// #
    /// # futures::executor::block_on(async move {
    /// # let client = Client::new(MEILISEARCH_URL, Some(MEILISEARCH_API_KEY));
    /// # client.create_index("set_ranking_rules", None).await.unwrap().wait_for_completion(&client, None, None).await.unwrap();
    /// let mut index = client.index("set_ranking_rules");
    ///
    /// let ranking_rules = [
    ///     "words",
    ///     "typo",
    ///     "proximity",
    ///     "attribute",
    ///     "sort",
    ///     "exactness",
    ///     "release_date:asc",
    ///     "rank:desc",
    /// ];
    /// let task = index.set_ranking_rules(ranking_rules).await.unwrap();
    /// # index.delete().await.unwrap().wait_for_completion(&client, None, None).await.unwrap();
    /// # });
    /// ```
    pub async fn set_ranking_rules(
        &self,
        ranking_rules: impl IntoIterator<Item = impl AsRef<str>>,
    ) -> Result<TaskInfo, Error> {
        request::<(), Vec<String>, TaskInfo>(
            &format!(
                "{}/indexes/{}/settings/ranking-rules",
                self.client.host, self.uid
            ),
            self.client.get_api_key(),
            Method::Put {
                query: (),
                body: ranking_rules
                    .into_iter()
                    .map(|v| v.as_ref().to_string())
                    .collect(),
            },
            202,
        )
        .await
    }

    /// Update [filterable attributes](https://www.meilisearch.com/docs/reference/api/settings#filterable-attributes) of the [Index].
    ///
    /// # Example
    ///
    /// ```
    /// # use meilisearch_sdk::{client::*, indexes::*, settings::Settings};
    /// #
    /// # let MEILISEARCH_URL = option_env!("MEILISEARCH_URL").unwrap_or("http://localhost:7700");
    /// # let MEILISEARCH_API_KEY = option_env!("MEILISEARCH_API_KEY").unwrap_or("masterKey");
    /// #
    /// # futures::executor::block_on(async move {
    /// # let client = Client::new(MEILISEARCH_URL, Some(MEILISEARCH_API_KEY));
    /// # client.create_index("set_filterable_attributes", None).await.unwrap().wait_for_completion(&client, None, None).await.unwrap();
    /// let mut index = client.index("set_filterable_attributes");
    ///
    /// let filterable_attributes = ["genre", "director"];
    /// let task = index.set_filterable_attributes(&filterable_attributes).await.unwrap();
    /// # index.delete().await.unwrap().wait_for_completion(&client, None, None).await.unwrap();
    /// # });
    /// ```
    pub async fn set_filterable_attributes(
        &self,
        filterable_attributes: impl IntoIterator<Item = impl AsRef<str>>,
    ) -> Result<TaskInfo, Error> {
        request::<(), Vec<String>, TaskInfo>(
            &format!(
                "{}/indexes/{}/settings/filterable-attributes",
                self.client.host, self.uid
            ),
            self.client.get_api_key(),
            Method::Put {
                query: (),
                body: filterable_attributes
                    .into_iter()
                    .map(|v| v.as_ref().to_string())
                    .collect(),
            },
            202,
        )
        .await
    }

    /// Update [sortable attributes](https://www.meilisearch.com/docs/reference/api/settings#sortable-attributes) of the [Index].
    ///
    /// # Example
    ///
    /// ```
    /// # use meilisearch_sdk::{client::*, indexes::*, settings::Settings};
    /// #
    /// # let MEILISEARCH_URL = option_env!("MEILISEARCH_URL").unwrap_or("http://localhost:7700");
    /// # let MEILISEARCH_API_KEY = option_env!("MEILISEARCH_API_KEY").unwrap_or("masterKey");
    /// #
    /// # futures::executor::block_on(async move {
    /// # let client = Client::new(MEILISEARCH_URL, Some(MEILISEARCH_API_KEY));
    /// # client.create_index("set_sortable_attributes", None).await.unwrap().wait_for_completion(&client, None, None).await.unwrap();
    /// let mut index = client.index("set_sortable_attributes");
    ///
    /// let sortable_attributes = ["genre", "director"];
    /// let task = index.set_sortable_attributes(&sortable_attributes).await.unwrap();
    /// # index.delete().await.unwrap().wait_for_completion(&client, None, None).await.unwrap();
    /// # });
    /// ```
    pub async fn set_sortable_attributes(
        &self,
        sortable_attributes: impl IntoIterator<Item = impl AsRef<str>>,
    ) -> Result<TaskInfo, Error> {
        request::<(), Vec<String>, TaskInfo>(
            &format!(
                "{}/indexes/{}/settings/sortable-attributes",
                self.client.host, self.uid
            ),
            self.client.get_api_key(),
            Method::Put {
                query: (),
                body: sortable_attributes
                    .into_iter()
                    .map(|v| v.as_ref().to_string())
                    .collect(),
            },
            202,
        )
        .await
    }

    /// Update the [distinct attribute](https://www.meilisearch.com/docs/reference/api/settings#distinct-attribute) of the [Index].
    ///
    /// # Example
    ///
    /// ```
    /// # use meilisearch_sdk::{client::*, indexes::*, settings::Settings};
    /// #
    /// # let MEILISEARCH_URL = option_env!("MEILISEARCH_URL").unwrap_or("http://localhost:7700");
    /// # let MEILISEARCH_API_KEY = option_env!("MEILISEARCH_API_KEY").unwrap_or("masterKey");
    /// #
    /// # futures::executor::block_on(async move {
    /// # let client = Client::new(MEILISEARCH_URL, Some(MEILISEARCH_API_KEY));
    /// # client.create_index("set_distinct_attribute", None).await.unwrap().wait_for_completion(&client, None, None).await.unwrap();
    /// let mut index = client.index("set_distinct_attribute");
    ///
    /// let task = index.set_distinct_attribute("movie_id").await.unwrap();
    /// # index.delete().await.unwrap().wait_for_completion(&client, None, None).await.unwrap();
    /// # });
    /// ```
    pub async fn set_distinct_attribute(
        &self,
        distinct_attribute: impl AsRef<str>,
    ) -> Result<TaskInfo, Error> {
        request::<(), String, TaskInfo>(
            &format!(
                "{}/indexes/{}/settings/distinct-attribute",
                self.client.host, self.uid
            ),
            self.client.get_api_key(),
            Method::Put {
                query: (),
                body: distinct_attribute.as_ref().to_string(),
            },
            202,
        )
        .await
    }

    /// Update [searchable attributes](https://www.meilisearch.com/docs/reference/api/settings#searchable-attributes) of the [Index].
    ///
    /// # Example
    ///
    /// ```
    /// # use meilisearch_sdk::{client::*, indexes::*, settings::Settings};
    /// #
    /// # let MEILISEARCH_URL = option_env!("MEILISEARCH_URL").unwrap_or("http://localhost:7700");
    /// # let MEILISEARCH_API_KEY = option_env!("MEILISEARCH_API_KEY").unwrap_or("masterKey");
    /// #
    /// # futures::executor::block_on(async move {
    /// # let client = Client::new(MEILISEARCH_URL, Some(MEILISEARCH_API_KEY));
    /// # client.create_index("set_searchable_attributes", None).await.unwrap().wait_for_completion(&client, None, None).await.unwrap();
    /// let mut index = client.index("set_searchable_attributes");
    ///
    /// let task = index.set_searchable_attributes(["title", "description", "uid"]).await.unwrap();
    /// # index.delete().await.unwrap().wait_for_completion(&client, None, None).await.unwrap();
    /// # });
    /// ```
    pub async fn set_searchable_attributes(
        &self,
        searchable_attributes: impl IntoIterator<Item = impl AsRef<str>>,
    ) -> Result<TaskInfo, Error> {
        request::<(), Vec<String>, TaskInfo>(
            &format!(
                "{}/indexes/{}/settings/searchable-attributes",
                self.client.host, self.uid
            ),
            self.client.get_api_key(),
            Method::Put {
                query: (),
                body: searchable_attributes
                    .into_iter()
                    .map(|v| v.as_ref().to_string())
                    .collect(),
            },
            202,
        )
        .await
    }

    /// Update [displayed attributes](https://www.meilisearch.com/docs/reference/features/settings#displayed-attributes) of the [Index].
    ///
    /// # Example
    ///
    /// ```
    /// # use meilisearch_sdk::{client::*, indexes::*, settings::Settings};
    /// #
    /// # let MEILISEARCH_URL = option_env!("MEILISEARCH_URL").unwrap_or("http://localhost:7700");
    /// # let MEILISEARCH_API_KEY = option_env!("MEILISEARCH_API_KEY").unwrap_or("masterKey");
    /// #
    /// # futures::executor::block_on(async move {
    /// # let client = Client::new(MEILISEARCH_URL, Some(MEILISEARCH_API_KEY));
    /// # client.create_index("set_displayed_attributes", None).await.unwrap().wait_for_completion(&client, None, None).await.unwrap();
    /// let mut index = client.index("set_displayed_attributes");
    ///
    /// let task = index.set_displayed_attributes(["title", "description", "release_date", "rank", "poster"]).await.unwrap();
    /// # index.delete().await.unwrap().wait_for_completion(&client, None, None).await.unwrap();
    /// # });
    /// ```
    pub async fn set_displayed_attributes(
        &self,
        displayed_attributes: impl IntoIterator<Item = impl AsRef<str>>,
    ) -> Result<TaskInfo, Error> {
        request::<(), Vec<String>, TaskInfo>(
            &format!(
                "{}/indexes/{}/settings/displayed-attributes",
                self.client.host, self.uid
            ),
            self.client.get_api_key(),
            Method::Put {
                query: (),
                body: displayed_attributes
                    .into_iter()
                    .map(|v| v.as_ref().to_string())
                    .collect(),
            },
            202,
        )
        .await
    }

    /// Update [faceting](https://www.meilisearch.com/docs/reference/api/settings#faceting) settings of the [Index].
    ///
    /// # Example
    ///
    /// ```
    /// # use meilisearch_sdk::{client::*, indexes::*, settings::Settings, settings::FacetingSettings};
    /// #
    /// # let MEILISEARCH_URL = option_env!("MEILISEARCH_URL").unwrap_or("http://localhost:7700");
    /// # let MEILISEARCH_API_KEY = option_env!("MEILISEARCH_API_KEY").unwrap_or("masterKey");
    /// #
    /// # futures::executor::block_on(async move {
    /// # let client = Client::new(MEILISEARCH_URL, Some(MEILISEARCH_API_KEY));
    /// # client.create_index("set_faceting", None).await.unwrap().wait_for_completion(&client, None, None).await.unwrap();
    /// let mut index = client.index("set_faceting");
    ///
    /// let mut faceting = FacetingSettings {
    ///     max_values_per_facet: 12,
    /// };
    ///
    /// let task = index.set_faceting(&faceting).await.unwrap();
    /// # index.delete().await.unwrap().wait_for_completion(&client, None, None).await.unwrap();
    /// # });
    /// ```
    pub async fn set_faceting(&self, faceting: &FacetingSettings) -> Result<TaskInfo, Error> {
        request::<(), &FacetingSettings, TaskInfo>(
            &format!(
                "{}/indexes/{}/settings/faceting",
                self.client.host, self.uid
            ),
            self.client.get_api_key(),
            Method::Patch {
                query: (),
                body: faceting,
            },
            202,
        )
        .await
    }

    /// Update [typo tolerance](https://docs.meilisearch.com/learn/configuration/typo_tolerance.html#typo-tolerance) settings of the [Index].
    ///
    /// # Example
    ///
    /// ```
    /// # use meilisearch_sdk::{client::*, indexes::*, settings::Settings, settings::{TypoToleranceSettings, MinWordSizeForTypos}};
    /// #
    /// # let MEILISEARCH_HOST = option_env!("MEILISEARCH_HOST").unwrap_or("http://localhost:7700");
    /// # let MEILISEARCH_API_KEY = option_env!("MEILISEARCH_API_KEY").unwrap_or("masterKey");
    /// #
    /// # futures::executor::block_on(async move {
    /// let client = Client::new(MEILISEARCH_HOST, MEILISEARCH_API_KEY);
    /// # client.create_index("set_typo_tolerance", None).await.unwrap().wait_for_completion(&client, None, None).await.unwrap();
    /// let mut index = client.index("set_typo_tolerance");
    ///
    /// let typo_tolerance = TypoToleranceSettings{
    ///     enabled: Some(true),
    ///     disable_on_attributes: Some(vec!["title".to_string()]),
    ///     disable_on_words: Some(vec![]),
    ///     min_word_size_for_typos: Some(MinWordSizeForTypos::default()),
    /// };
    ///
    /// let task = index.set_typo_tolerance(&typo_tolerance).await.unwrap();
    /// # index.delete().await.unwrap().wait_for_completion(&client, None, None).await.unwrap();
    /// # });
    /// ```
    pub async fn set_typo_tolerance(
        &self,
        typo_tolerance: &TypoToleranceSettings,
    ) -> Result<TaskInfo, Error> {
        request::<&TypoToleranceSettings, TaskInfo>(
            &format!(
                "{}/indexes/{}/settings/typo-tolerance",
                self.client.host, self.uid
            ),
            &self.client.api_key,
            Method::Patch(typo_tolerance),
            202,
        )
        .await
    }

    /// Reset [Settings] of the [Index].
    ///
    /// All settings will be reset to their [default value](https://www.meilisearch.com/docs/reference/api/settings#reset-settings).
    ///
    /// # Example
    ///
    /// ```
    /// # use meilisearch_sdk::{client::*, indexes::*, settings::Settings};
    /// #
    /// # let MEILISEARCH_URL = option_env!("MEILISEARCH_URL").unwrap_or("http://localhost:7700");
    /// # let MEILISEARCH_API_KEY = option_env!("MEILISEARCH_API_KEY").unwrap_or("masterKey");
    /// #
    /// # futures::executor::block_on(async move {
    /// # let client = Client::new(MEILISEARCH_URL, Some(MEILISEARCH_API_KEY));
    /// # client.create_index("reset_settings", None).await.unwrap().wait_for_completion(&client, None, None).await.unwrap();
    /// let mut index = client.index("reset_settings");
    ///
    /// let task = index.reset_settings().await.unwrap();
    /// # index.delete().await.unwrap().wait_for_completion(&client, None, None).await.unwrap();
    /// # });
    /// ```
    pub async fn reset_settings(&self) -> Result<TaskInfo, Error> {
        request::<(), (), TaskInfo>(
            &format!("{}/indexes/{}/settings", self.client.host, self.uid),
            self.client.get_api_key(),
            Method::Delete { query: () },
            202,
        )
        .await
    }

    /// Reset [synonyms](https://www.meilisearch.com/docs/reference/features/synonyms.html) of the [Index].
    ///
    /// # Example
    ///
    /// ```
    /// # use meilisearch_sdk::{client::*, indexes::*, settings::Settings};
    /// #
    /// # let MEILISEARCH_URL = option_env!("MEILISEARCH_URL").unwrap_or("http://localhost:7700");
    /// # let MEILISEARCH_API_KEY = option_env!("MEILISEARCH_API_KEY").unwrap_or("masterKey");
    /// #
    /// # futures::executor::block_on(async move {
    /// # let client = Client::new(MEILISEARCH_URL, Some(MEILISEARCH_API_KEY));
    /// # client.create_index("reset_synonyms", None).await.unwrap().wait_for_completion(&client, None, None).await.unwrap();
    /// let mut index = client.index("reset_synonyms");
    ///
    /// let task = index.reset_synonyms().await.unwrap();
    /// # index.delete().await.unwrap().wait_for_completion(&client, None, None).await.unwrap();
    /// # });
    /// ```
    pub async fn reset_synonyms(&self) -> Result<TaskInfo, Error> {
        request::<(), (), TaskInfo>(
            &format!(
                "{}/indexes/{}/settings/synonyms",
                self.client.host, self.uid
            ),
            self.client.get_api_key(),
            Method::Delete { query: () },
            202,
        )
        .await
    }

    /// Reset [pagination](https://www.meilisearch.com/docs/learn/configuration/settings#pagination) of the [Index].
    ///
    /// # Example
    ///
    /// ```
    /// # use meilisearch_sdk::{client::*, indexes::*, settings::Settings};
    /// #
    /// # let MEILISEARCH_URL = option_env!("MEILISEARCH_URL").unwrap_or("http://localhost:7700");
    /// # let MEILISEARCH_API_KEY = option_env!("MEILISEARCH_API_KEY").unwrap_or("masterKey");
    /// #
    /// # futures::executor::block_on(async move {
    /// # let client = Client::new(MEILISEARCH_URL, Some(MEILISEARCH_API_KEY));
    /// # client.create_index("reset_pagination", None).await.unwrap().wait_for_completion(&client, None, None).await.unwrap();
    /// let mut index = client.index("reset_pagination");
    ///
    /// let task = index.reset_pagination().await.unwrap();
    /// # index.delete().await.unwrap().wait_for_completion(&client, None, None).await.unwrap();
    /// # });
    /// ```
    pub async fn reset_pagination(&self) -> Result<TaskInfo, Error> {
        request::<(), (), TaskInfo>(
            &format!(
                "{}/indexes/{}/settings/pagination",
                self.client.host, self.uid
            ),
            self.client.get_api_key(),
            Method::Delete { query: () },
            202,
        )
        .await
    }
    /// Reset [stop-words](https://www.meilisearch.com/docs/reference/features/stop_words.html) of the [Index].
    ///
    /// # Example
    ///
    /// ```
    /// # use meilisearch_sdk::{client::*, indexes::*, settings::Settings};
    /// #
    /// # let MEILISEARCH_URL = option_env!("MEILISEARCH_URL").unwrap_or("http://localhost:7700");
    /// # let MEILISEARCH_API_KEY = option_env!("MEILISEARCH_API_KEY").unwrap_or("masterKey");
    /// #
    /// # futures::executor::block_on(async move {
    /// # let client = Client::new(MEILISEARCH_URL, Some(MEILISEARCH_API_KEY));
    /// # client.create_index("reset_stop_words", None).await.unwrap().wait_for_completion(&client, None, None).await.unwrap();
    /// let mut index = client.index("reset_stop_words");
    ///
    /// let task = index.reset_stop_words().await.unwrap();
    /// # index.delete().await.unwrap().wait_for_completion(&client, None, None).await.unwrap();
    /// # });
    /// ```
    pub async fn reset_stop_words(&self) -> Result<TaskInfo, Error> {
        request::<(), (), TaskInfo>(
            &format!(
                "{}/indexes/{}/settings/stop-words",
                self.client.host, self.uid
            ),
            self.client.get_api_key(),
            Method::Delete { query: () },
            202,
        )
        .await
    }

    /// Reset [ranking rules](https://www.meilisearch.com/docs/learn/core_concepts/relevancy#ranking-rules) of the [Index] to default value.
    ///
    /// **Default value: `["words", "typo", "proximity", "attribute", "sort", "exactness"]`.**
    ///
    /// # Example
    ///
    /// ```
    /// # use meilisearch_sdk::{client::*, indexes::*, settings::Settings};
    /// #
    /// # let MEILISEARCH_URL = option_env!("MEILISEARCH_URL").unwrap_or("http://localhost:7700");
    /// # let MEILISEARCH_API_KEY = option_env!("MEILISEARCH_API_KEY").unwrap_or("masterKey");
    /// #
    /// # futures::executor::block_on(async move {
    /// # let client = Client::new(MEILISEARCH_URL, Some(MEILISEARCH_API_KEY));
    /// # client.create_index("reset_ranking_rules", None).await.unwrap().wait_for_completion(&client, None, None).await.unwrap();
    /// let mut index = client.index("reset_ranking_rules");
    ///
    /// let task = index.reset_ranking_rules().await.unwrap();
    /// # index.delete().await.unwrap().wait_for_completion(&client, None, None).await.unwrap();
    /// # });
    /// ```
    pub async fn reset_ranking_rules(&self) -> Result<TaskInfo, Error> {
        request::<(), (), TaskInfo>(
            &format!(
                "{}/indexes/{}/settings/ranking-rules",
                self.client.host, self.uid
            ),
            self.client.get_api_key(),
            Method::Delete { query: () },
            202,
        )
        .await
    }

    /// Reset [filterable attributes](https://www.meilisearch.com/docs/reference/features/filtering_and_faceted_search.html) of the [Index].
    ///
    /// # Example
    ///
    /// ```
    /// # use meilisearch_sdk::{client::*, indexes::*, settings::Settings};
    /// #
    /// # let MEILISEARCH_URL = option_env!("MEILISEARCH_URL").unwrap_or("http://localhost:7700");
    /// # let MEILISEARCH_API_KEY = option_env!("MEILISEARCH_API_KEY").unwrap_or("masterKey");
    /// #
    /// # futures::executor::block_on(async move {
    /// # let client = Client::new(MEILISEARCH_URL, Some(MEILISEARCH_API_KEY));
    /// # client.create_index("reset_filterable_attributes", None).await.unwrap().wait_for_completion(&client, None, None).await.unwrap();
    /// let mut index = client.index("reset_filterable_attributes");
    ///
    /// let task = index.reset_filterable_attributes().await.unwrap();
    /// # index.delete().await.unwrap().wait_for_completion(&client, None, None).await.unwrap();
    /// # });
    /// ```
    pub async fn reset_filterable_attributes(&self) -> Result<TaskInfo, Error> {
        request::<(), (), TaskInfo>(
            &format!(
                "{}/indexes/{}/settings/filterable-attributes",
                self.client.host, self.uid
            ),
            self.client.get_api_key(),
            Method::Delete { query: () },
            202,
        )
        .await
    }

    /// Reset [sortable attributes](https://www.meilisearch.com/docs/reference/features/sorting.html) of the [Index].
    ///
    /// # Example
    ///
    /// ```
    /// # use meilisearch_sdk::{client::*, indexes::*, settings::Settings};
    /// #
    /// # let MEILISEARCH_URL = option_env!("MEILISEARCH_URL").unwrap_or("http://localhost:7700");
    /// # let MEILISEARCH_API_KEY = option_env!("MEILISEARCH_API_KEY").unwrap_or("masterKey");
    /// #
    /// # futures::executor::block_on(async move {
    /// # let client = Client::new(MEILISEARCH_URL, Some(MEILISEARCH_API_KEY));
    /// # client.create_index("reset_sortable_attributes", None).await.unwrap().wait_for_completion(&client, None, None).await.unwrap();
    /// let mut index = client.index("reset_sortable_attributes");
    ///
    /// let task = index.reset_sortable_attributes().await.unwrap();
    /// # index.delete().await.unwrap().wait_for_completion(&client, None, None).await.unwrap();
    /// # });
    /// ```
    pub async fn reset_sortable_attributes(&self) -> Result<TaskInfo, Error> {
        request::<(), (), TaskInfo>(
            &format!(
                "{}/indexes/{}/settings/sortable-attributes",
                self.client.host, self.uid
            ),
            self.client.get_api_key(),
            Method::Delete { query: () },
            202,
        )
        .await
    }

    /// Reset the [distinct attribute](https://www.meilisearch.com/docs/reference/features/settings#distinct-attribute) of the [Index].
    ///
    /// # Example
    ///
    /// ```
    /// # use meilisearch_sdk::{client::*, indexes::*, settings::Settings};
    /// #
    /// # let MEILISEARCH_URL = option_env!("MEILISEARCH_URL").unwrap_or("http://localhost:7700");
    /// # let MEILISEARCH_API_KEY = option_env!("MEILISEARCH_API_KEY").unwrap_or("masterKey");
    /// #
    /// # futures::executor::block_on(async move {
    /// # let client = Client::new(MEILISEARCH_URL, Some(MEILISEARCH_API_KEY));
    /// # client.create_index("reset_distinct_attribute", None).await.unwrap().wait_for_completion(&client, None, None).await.unwrap();
    /// let mut index = client.index("reset_distinct_attribute");
    ///
    /// let task = index.reset_distinct_attribute().await.unwrap();
    /// # index.delete().await.unwrap().wait_for_completion(&client, None, None).await.unwrap();
    /// # });
    /// ```
    pub async fn reset_distinct_attribute(&self) -> Result<TaskInfo, Error> {
        request::<(), (), TaskInfo>(
            &format!(
                "{}/indexes/{}/settings/distinct-attribute",
                self.client.host, self.uid
            ),
            self.client.get_api_key(),
            Method::Delete { query: () },
            202,
        )
        .await
    }

    /// Reset [searchable attributes](https://www.meilisearch.com/docs/reference/features/field_properties.html#searchable-fields) of
    /// the [Index] (enable all attributes).
    ///
    /// # Example
    ///
    /// ```
    /// # use meilisearch_sdk::{client::*, indexes::*, settings::Settings};
    /// #
    /// # let MEILISEARCH_URL = option_env!("MEILISEARCH_URL").unwrap_or("http://localhost:7700");
    /// # let MEILISEARCH_API_KEY = option_env!("MEILISEARCH_API_KEY").unwrap_or("masterKey");
    /// #
    /// # futures::executor::block_on(async move {
    /// # let client = Client::new(MEILISEARCH_URL, Some(MEILISEARCH_API_KEY));
    /// # client.create_index("reset_searchable_attributes", None).await.unwrap().wait_for_completion(&client, None, None).await.unwrap();
    /// let mut index = client.index("reset_searchable_attributes");
    ///
    /// let task = index.reset_searchable_attributes().await.unwrap();
    /// # index.delete().await.unwrap().wait_for_completion(&client, None, None).await.unwrap();
    /// # });
    /// ```
    pub async fn reset_searchable_attributes(&self) -> Result<TaskInfo, Error> {
        request::<(), (), TaskInfo>(
            &format!(
                "{}/indexes/{}/settings/searchable-attributes",
                self.client.host, self.uid
            ),
            self.client.get_api_key(),
            Method::Delete { query: () },
            202,
        )
        .await
    }

    /// Reset [displayed attributes](https://www.meilisearch.com/docs/reference/features/settings#displayed-attributes) of the [Index] (enable all attributes).
    ///
    /// # Example
    ///
    /// ```
    /// # use meilisearch_sdk::{client::*, indexes::*, settings::Settings};
    /// #
    /// # let MEILISEARCH_URL = option_env!("MEILISEARCH_URL").unwrap_or("http://localhost:7700");
    /// # let MEILISEARCH_API_KEY = option_env!("MEILISEARCH_API_KEY").unwrap_or("masterKey");
    /// #
    /// # futures::executor::block_on(async move {
    /// # let client = Client::new(MEILISEARCH_URL, Some(MEILISEARCH_API_KEY));
    /// # client.create_index("reset_displayed_attributes", None).await.unwrap().wait_for_completion(&client, None, None).await.unwrap();
    /// let mut index = client.index("reset_displayed_attributes");
    ///
    /// let task = index.reset_displayed_attributes().await.unwrap();
    /// # index.delete().await.unwrap().wait_for_completion(&client, None, None).await.unwrap();
    /// # });
    /// ```
    pub async fn reset_displayed_attributes(&self) -> Result<TaskInfo, Error> {
        request::<(), (), TaskInfo>(
            &format!(
                "{}/indexes/{}/settings/displayed-attributes",
                self.client.host, self.uid
            ),
            self.client.get_api_key(),
            Method::Delete { query: () },
            202,
        )
        .await
    }

    /// Reset [faceting](https://www.meilisearch.com/docs/reference/api/settings#faceting) settings of the [Index].
    ///
    /// # Example
    ///
    /// ```
    /// # use meilisearch_sdk::{client::*, indexes::*, settings::Settings};
    /// #
    /// # let MEILISEARCH_URL = option_env!("MEILISEARCH_URL").unwrap_or("http://localhost:7700");
    /// # let MEILISEARCH_API_KEY = option_env!("MEILISEARCH_API_KEY").unwrap_or("masterKey");
    /// #
    /// # futures::executor::block_on(async move {
    /// # let client = Client::new(MEILISEARCH_URL, Some(MEILISEARCH_API_KEY));
    /// # client.create_index("reset_faceting", None).await.unwrap().wait_for_completion(&client, None, None).await.unwrap();
    /// let mut index = client.index("reset_faceting");
    ///
    /// let task = index.reset_faceting().await.unwrap();
    /// # index.delete().await.unwrap().wait_for_completion(&client, None, None).await.unwrap();
    /// # });
    /// ```
    pub async fn reset_faceting(&self) -> Result<TaskInfo, Error> {
        request::<(), (), TaskInfo>(
            &format!(
                "{}/indexes/{}/settings/faceting",
                self.client.host, self.uid
            ),
            self.client.get_api_key(),
            Method::Delete { query: () },
            202,
        )
        .await
    }

    /// Reset [typo tolerance](https://docs.meilisearch.com/learn/configuration/typo_tolerance.html#typo-tolerance) settings of the [Index].
    ///
    /// # Example
    ///
    /// ```
    /// # use meilisearch_sdk::{client::*, indexes::*, settings::Settings};
    /// #
    /// # let MEILISEARCH_HOST = option_env!("MEILISEARCH_HOST").unwrap_or("http://localhost:7700");
    /// # let MEILISEARCH_API_KEY = option_env!("MEILISEARCH_API_KEY").unwrap_or("masterKey");
    /// #
    /// # futures::executor::block_on(async move {
    /// let client = Client::new(MEILISEARCH_HOST, MEILISEARCH_API_KEY);
    /// # client.create_index("reset_typo_tolerance", None).await.unwrap().wait_for_completion(&client, None, None).await.unwrap();
    /// let mut index = client.index("reset_typo_tolerance");
    ///
    /// let task = index.reset_typo_tolerance().await.unwrap();
    /// # index.delete().await.unwrap().wait_for_completion(&client, None, None).await.unwrap();
    /// # });
    /// ```
    pub async fn reset_typo_tolerance(&self) -> Result<TaskInfo, Error> {
        request::<(), TaskInfo>(
            &format!(
                "{}/indexes/{}/settings/typo-tolerance",
                self.client.host, self.uid
            ),
            &self.client.api_key,
            Method::Delete,
            202,
        )
        .await
    }
}

#[cfg(test)]
mod tests {
    use super::*;

    use crate::client::*;
    use meilisearch_test_macro::meilisearch_test;

    #[meilisearch_test]
    async fn test_set_faceting_settings(client: Client, index: Index) {
        let faceting = FacetingSettings {
            max_values_per_facet: 5,
        };
        let settings = Settings::new().with_faceting(&faceting);

        let task_info = index.set_settings(&settings).await.unwrap();
        client.wait_for_task(task_info, None, None).await.unwrap();

        let res = index.get_faceting().await.unwrap();

        assert_eq!(faceting, res);
    }

    #[meilisearch_test]
    async fn test_get_faceting(index: Index) {
        let faceting = FacetingSettings {
            max_values_per_facet: 100,
        };

        let res = index.get_faceting().await.unwrap();

        assert_eq!(faceting, res);
    }

    #[meilisearch_test]
    async fn test_set_faceting(client: Client, index: Index) {
        let faceting = FacetingSettings {
            max_values_per_facet: 5,
        };
        let task_info = index.set_faceting(&faceting).await.unwrap();
        client.wait_for_task(task_info, None, None).await.unwrap();

        let res = index.get_faceting().await.unwrap();

        assert_eq!(faceting, res);
    }

    #[meilisearch_test]
    async fn test_reset_faceting(client: Client, index: Index) {
        let task_info = index.reset_faceting().await.unwrap();
        client.wait_for_task(task_info, None, None).await.unwrap();
        let faceting = FacetingSettings {
            max_values_per_facet: 100,
        };

        let res = index.get_faceting().await.unwrap();

        assert_eq!(faceting, res);
    }

    #[meilisearch_test]
    async fn test_get_pagination(index: Index) {
        let pagination = PaginationSetting {
            max_total_hits: 1000,
        };

        let res = index.get_pagination().await.unwrap();

        assert_eq!(pagination, res);
    }

    #[meilisearch_test]
    async fn test_set_pagination(index: Index) {
        let pagination = PaginationSetting { max_total_hits: 11 };
        let task = index.set_pagination(pagination).await.unwrap();
        index.wait_for_task(task, None, None).await.unwrap();

        let res = index.get_pagination().await.unwrap();

        assert_eq!(pagination, res);
    }

    #[meilisearch_test]
    async fn test_reset_pagination(index: Index) {
        let pagination = PaginationSetting { max_total_hits: 10 };
        let default = PaginationSetting {
            max_total_hits: 1000,
        };

        let task = index.set_pagination(pagination).await.unwrap();
        index.wait_for_task(task, None, None).await.unwrap();

        let reset_task = index.reset_pagination().await.unwrap();
        index.wait_for_task(reset_task, None, None).await.unwrap();

        let res = index.get_pagination().await.unwrap();

        assert_eq!(default, res);
    }

    #[meilisearch_test]
    async fn test_get_typo_tolerance(index: Index) {
        let typo_tolerance = TypoToleranceSettings::default();

        let res = index.get_typo_tolerance().await.unwrap();

        assert_eq!(typo_tolerance, res);
    }

    #[meilisearch_test]
    async fn test_set_typo_tolerance(client: Client, index: Index) {
        let typo_tolerance = TypoToleranceSettings {
            enabled: Some(true),
            disable_on_attributes: Some(vec!["title".to_string()]),
            disable_on_words: Some(vec![]),
            min_word_size_for_typos: Some(MinWordSizeForTypos::default()),
        };

        let task_info = index.set_typo_tolerance(&typo_tolerance).await.unwrap();
        client.wait_for_task(task_info, None, None).await.unwrap();

        let res = index.get_typo_tolerance().await.unwrap();

        assert_eq!(typo_tolerance, res);
    }

    #[meilisearch_test]
    async fn test_reset_typo_tolerance(index: Index) {
        let typo_tolerance = TypoToleranceSettings {
            enabled: Some(true),
            disable_on_attributes: Some(vec![]),
            disable_on_words: Some(vec!["title".to_string()]),
            min_word_size_for_typos: Some(MinWordSizeForTypos::default()),
        };

        let task = index.set_typo_tolerance(&typo_tolerance).await.unwrap();
        index.wait_for_task(task, None, None).await.unwrap();

        let reset_task = index.reset_typo_tolerance().await.unwrap();
        index.wait_for_task(reset_task, None, None).await.unwrap();

        let default = index.get_typo_tolerance().await.unwrap();

        assert_eq!(TypoToleranceSettings::default(), default);
    }
}<|MERGE_RESOLUTION|>--- conflicted
+++ resolved
@@ -13,7 +13,6 @@
     pub max_total_hits: usize,
 }
 
-<<<<<<< HEAD
 #[derive(Serialize, Deserialize, Debug, Clone, PartialEq, Eq)]
 #[serde(rename_all = "camelCase")]
 pub struct MinWordSizeForTypos {
@@ -51,10 +50,7 @@
     }
 }
 
-#[derive(Serialize, Deserialize, Default, Debug, Clone, Eq, PartialEq)]
-=======
 #[derive(Serialize, Deserialize, Default, Debug, Clone, Eq, PartialEq, Copy)]
->>>>>>> d63bec56
 #[serde(rename_all = "camelCase")]
 pub struct FacetingSettings {
     pub max_values_per_facet: usize,
@@ -642,7 +638,6 @@
         .await
     }
 
-<<<<<<< HEAD
     /// Get [typo tolerance](https://docs.meilisearch.com/learn/configuration/typo_tolerance.html#typo-tolerance) of the [Index].
     ///
     /// ```
@@ -660,23 +655,20 @@
     /// # });
     /// ```
     pub async fn get_typo_tolerance(&self) -> Result<TypoToleranceSettings, Error> {
-        request::<(), TypoToleranceSettings>(
+        request::<(), (), TypoToleranceSettings>(
             &format!(
                 "{}/indexes/{}/settings/typo-tolerance",
                 self.client.host, self.uid
             ),
-            &self.client.api_key,
-            Method::Get(()),
+            self.client.get_api_key(),
+            Method::Get { query: () },
             200,
         )
         .await
     }
 
-    /// Update [settings](../settings/struct.Settings.html) of the [Index].
-=======
     /// Update [settings](../settings/struct.Settings) of the [Index].
     ///
->>>>>>> d63bec56
     /// Updates in the settings are partial. This means that any parameters corresponding to a `None` value will be left unchanged.
     ///
     /// # Example
@@ -1160,13 +1152,16 @@
         &self,
         typo_tolerance: &TypoToleranceSettings,
     ) -> Result<TaskInfo, Error> {
-        request::<&TypoToleranceSettings, TaskInfo>(
+        request::<(), &TypoToleranceSettings, TaskInfo>(
             &format!(
                 "{}/indexes/{}/settings/typo-tolerance",
                 self.client.host, self.uid
             ),
-            &self.client.api_key,
-            Method::Patch(typo_tolerance),
+            self.client.get_api_key(),
+            Method::Patch {
+                query: (),
+                body: typo_tolerance,
+            },
             202,
         )
         .await
@@ -1545,13 +1540,13 @@
     /// # });
     /// ```
     pub async fn reset_typo_tolerance(&self) -> Result<TaskInfo, Error> {
-        request::<(), TaskInfo>(
+        request::<(), (), TaskInfo>(
             &format!(
                 "{}/indexes/{}/settings/typo-tolerance",
                 self.client.host, self.uid
             ),
-            &self.client.api_key,
-            Method::Delete,
+            self.client.get_api_key(),
+            Method::Delete { query: () },
             202,
         )
         .await
